--- conflicted
+++ resolved
@@ -33,11 +33,9 @@
     )
     responses.add(
         responses.GET,
-<<<<<<< HEAD
         search_url,
-=======
         "https://api.github.com/search/issues?q=repo%3Ao%2Fr%20type%3Aissue%20in%3Atitle%20%22Hello%20World%22",
->>>>>>> ff9621bf
+
         json={
             "items": [
                 {"number": 1, "title": "Hello world"},
